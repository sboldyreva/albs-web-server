import collections
import datetime
import logging
import typing

import sqlalchemy
from sqlalchemy import update, delete
from sqlalchemy.future import select
from sqlalchemy.orm import Session, selectinload
from sqlalchemy.sql.expression import func

from alws import models
from alws.errors import DataNotFoundError, BuildError, DistributionError
from alws.config import settings
from alws.releases import (
    execute_release_plan,
    get_release_plan,
    EmptyReleasePlan,
    MissingRepository,
)
from alws.constants import BuildTaskStatus, TestTaskStatus, ReleaseStatus
from alws.build_planner import BuildPlanner
from alws.schemas import (
    build_schema, user_schema, platform_schema, build_node_schema,
    distro_schema, test_schema, release_schema, remote_schema,
    repository_schema,
)
from alws.utils.distro_utils import create_empty_repo
<<<<<<< HEAD
from alws.utils.modularity import ModuleWrapper
=======
from alws.utils.github import get_user_github_token, get_github_user_info
from alws.utils.jwt_utils import generate_JWT_token
from alws.utils.multilib import (
    add_multilib_packages,
    get_multilib_packages,
)
from alws.utils.noarch import save_noarch_packages
from alws.utils.pulp_client import PulpClient
>>>>>>> 263a65ac


__all__ = [
    'add_distributions_after_rebuild',
    'create_build',
    'create_platform',
    'get_builds',
    'get_platforms',
    'update_failed_build_items',
]


async def create_build(
            db: Session,
            build: build_schema.BuildCreate,
            user_id: int
        ) -> models.Build:
    async with db.begin():
        planner = BuildPlanner(db, user_id, build.platforms)
        await planner.load_platforms()
        for task in build.tasks:
            await planner.add_task(task)
        if build.linked_builds:
            for linked_id in build.linked_builds:
                linked_build = await get_builds(db, linked_id)
                if linked_build:
                    await planner.add_linked_builds(linked_build)
        if build.mock_options:
            planner.add_mock_options(build.mock_options)
        db_build = planner.create_build()
        db.add(db_build)
        await db.flush()
        await db.refresh(db_build)
        await planner.init_build_repos()
        await db.commit()
    # TODO: this is ugly hack for now
    return await get_builds(db, db_build.id)


async def get_builds(
            db: Session,
            build_id: typing.Optional[int] = None,
            page_number: typing.Optional[int] = None
        ) -> typing.Union[typing.List[models.Build], dict]:
    query = select(models.Build).order_by(models.Build.id.desc()).options(
        selectinload(models.Build.tasks).selectinload(
            models.BuildTask.platform),
        selectinload(models.Build.tasks).selectinload(models.BuildTask.ref),
        selectinload(models.Build.user),
        selectinload(models.Build.tasks).selectinload(
            models.BuildTask.artifacts),
        selectinload(models.Build.linked_builds)
    )
    if page_number:
        query = query.slice(10 * page_number - 10, 10 * page_number)
    if build_id is not None:
        query = query.where(models.Build.id == build_id)
    result = await db.execute(query)
    if build_id:
        return result.scalars().first()
    elif page_number:
        total_builds = await db.execute(func.count(models.Build.id))
        total_builds = total_builds.scalar()
        return {'builds': result.scalars().all(),
                'total_builds': total_builds,
                'current_page': page_number}
    return result.scalars().all()


async def modify_platform(
            db: Session,
            platform: platform_schema.PlatformModify
        ) -> models.Platform:
    query = models.Platform.name == platform.name
    async with db.begin():
        db_platform = await db.execute(
            select(models.Platform).where(query).options(
                selectinload(models.Platform.repos)
            ).with_for_update()
        )
        db_platform = db_platform.scalars().first()
        if not db_platform:
            raise DataNotFoundError(
                f'Platform with name: "{platform.name}" does not exists'
            )
        for key in ('type', 'distr_type', 'distr_version', 'arch_list',
                    'data', 'module_version_prefix'):
            value = getattr(platform, key, None)
            if value is not None:
                setattr(db_platform, key, value)
        db_repos = {repo.name: repo for repo in db_platform.repos}
        new_repos = {repo.name: repo for repo in platform.repos}
        for repo in platform.repos:
            if repo.name in db_repos:
                db_repo = db_repos[repo.name]
                for key in repo.dict().keys():
                    setattr(db_repo, key, getattr(repo, key))
            else:
                db_platform.repos.append(models.Repository(**repo.dict()))
        to_remove = []
        for repo_name in db_repos:
            if repo_name not in new_repos:
                to_remove.append(repo_name)
        remove_query = models.Repository.name.in_(to_remove)
        await db.execute(
            delete(models.BuildTaskDependency).where(remove_query)
        )
        await db.commit()
    await db.refresh(db_platform)
    return db_platform


async def create_platform(
            db: Session,
            platform: platform_schema.PlatformCreate
        ) -> models.Platform:
    db_platform = models.Platform(
        name=platform.name,
        type=platform.type,
        distr_type=platform.distr_type,
        distr_version=platform.distr_version,
        test_dist_name=platform.test_dist_name,
        data=platform.data,
        arch_list=platform.arch_list,
        module_version_prefix=platform.module_version_prefix
    )
    if platform.repos:
        for repo in platform.repos:
            db_platform.repos.append(models.Repository(**repo.dict()))
    db.add(db_platform)
    await db.commit()
    await db.refresh(db_platform)
    return db_platform


async def create_distro(
        db: Session,
        distribution: distro_schema.DistroCreate
) -> models.Distribution:

    async with db.begin():
        db_distro = await db.execute(select(models.Distribution).where(
            models.Distribution.name.__eq__(distribution.name)))
        db_distro = db_distro.scalars().first()

        if db_distro:
            error_msg = f'{distribution.name} distribution already exists'
            raise DistributionError(error_msg)

        distro_platforms = await db.execute(select(models.Platform).where(
            models.Platform.name.in_(distribution.platforms)))
        distro_platforms = distro_platforms.scalars().all()

        db_distribution = models.Distribution(
            name=distribution.name
        )
        db_distribution.platforms.extend(distro_platforms)

        pulp_client = PulpClient(
            settings.pulp_host,
            settings.pulp_user,
            settings.pulp_password
        )
        await create_empty_repo(pulp_client, db_distribution)
        db.add(db_distribution)
        await db.commit()
    await db.refresh(db_distribution)
    return db_distribution


async def get_platforms(db):
    db_platforms = await db.execute(select(models.Platform))
    return db_platforms.scalars().all()


async def get_distributions(db):
    db_distros = await db.execute(select(models.Distribution))
    return db_distros.scalars().all()


async def add_distributions_after_rebuild(
        db: Session,
        request: build_node_schema.BuildDone,
):

    subquery = select(models.BuildTask.build_id).where(
        models.BuildTask.id == request.task_id).scalar_subquery()
    build_query = select(models.Build).where(
        models.Build.id == subquery,
    ).options(
        selectinload(
            models.Build.tasks).selectinload(models.BuildTask.artifacts),
    )
    db_build = await db.execute(build_query)
    db_build = db_build.scalars().first()

    build_completed = all((
        task.status >= BuildTaskStatus.COMPLETED
        for task in db_build.tasks
    ))
    if not build_completed:
        return

    distr_query = select(models.Distribution).join(
        models.Distribution.builds,
    ).where(models.Build.id == db_build.id).options(
        selectinload(models.Distribution.builds),
        selectinload(models.Distribution.repositories),
    )
    db_distros = await db.execute(distr_query)
    db_distros = db_distros.scalars().all()

    pulp_client = PulpClient(settings.pulp_host, settings.pulp_user,
                             settings.pulp_password)

    for db_distro in db_distros:
        modify = await prepare_repo_modify_dict(db_build, db_distro)
        for modification in ('remove', 'add'):
            for key, value in modify.items():
                if modification == 'add':
                    await pulp_client.modify_repository(
                        add=value, repo_to=key)
                else:
                    await pulp_client.modify_repository(
                        remove=value, repo_to=key)


async def prepare_repo_modify_dict(db_build: models.Build,
                                   db_distro: models.Distribution):
    modify = collections.defaultdict(list)
    for task in db_build.tasks:
        for artifact in task.artifacts:
            if artifact.type != 'rpm':
                continue
            build_artifact = build_node_schema.BuildDoneArtifact.from_orm(
                artifact)
            for distro_repo in db_distro.repositories:
                if (distro_repo.arch == task.arch and
                        distro_repo.debug == build_artifact.is_debuginfo):
                    modify[distro_repo.pulp_href].append(artifact.href)
    return modify


async def modify_distribution(build_id: int, distribution: str, db: Session,
                              modification: str):

    async with db.begin():
        db_distro = await db.execute(select(models.Distribution).where(
            models.Distribution.name.__eq__(distribution)
        ).options(selectinload(models.Distribution.repositories),
                  selectinload(models.Distribution.builds))
        )
        db_distro = db_distro.scalars().first()

        db_build = await db.execute(select(models.Build).where(
            models.Build.id.__eq__(build_id)
        ).options(selectinload(models.Build.tasks).selectinload(
                  models.BuildTask.artifacts))
        )
        db_build = db_build.scalars().first()

        pulp_client = PulpClient(settings.pulp_host, settings.pulp_user,
                                 settings.pulp_password)

        if modification == 'add':
            if db_build in db_distro.builds:
                error_msg = f'Packages of build {build_id} have already been' \
                            f' added to {distribution} distribution'
                raise DistributionError(error_msg)
            db_distro.builds.append(db_build)
        if modification == 'remove':
            if db_build not in db_distro.builds:
                error_msg = f'Packages of build {build_id} cannot be removed ' \
                            f'from {distribution} distribution ' \
                            f'as they are not added there'
                raise DistributionError(error_msg)
            remove_query = models.Build.id.__eq__(build_id)
            await db.execute(
                delete(models.DistributionBuilds).where(remove_query)
            )

        await db.commit()
    await db.refresh(db_distro)
    modify = await prepare_repo_modify_dict(db_build, db_distro)
    for key, value in modify.items():
        if modification == 'add':
            await pulp_client.modify_repository(add=value, repo_to=key)
        else:
            await pulp_client.modify_repository(remove=value, repo_to=key)


async def get_available_build_task(
            db: Session,
            request: build_node_schema.RequestTask
        ) -> models.BuildTask:
    async with db.begin():
        # TODO: here should be config value
        ts_expired = datetime.datetime.now() - datetime.timedelta(minutes=20)
        query = ~models.BuildTask.dependencies.any()
        db_task = await db.execute(
            select(models.BuildTask).where(query).with_for_update().filter(
                    sqlalchemy.and_(
                        models.BuildTask.status < BuildTaskStatus.COMPLETED,
                        models.BuildTask.arch.in_(request.supported_arches),
                        sqlalchemy.or_(
                            models.BuildTask.ts < ts_expired,
                            models.BuildTask.ts.__eq__(None)
                        )
                    )
                ).options(
                selectinload(models.BuildTask.ref),
                selectinload(models.BuildTask.build).selectinload(
                    models.Build.repos),
                selectinload(models.BuildTask.platform).selectinload(
                    models.Platform.repos),
                selectinload(models.BuildTask.build).selectinload(
                    models.Build.user),
                selectinload(models.BuildTask.build).selectinload(
                    models.Build.linked_builds).selectinload(
                    models.Build.repos)
            ).order_by(models.BuildTask.id)
        )
        db_task = db_task.scalars().first()
        if not db_task:
            return
        db_task.ts = datetime.datetime.now()
        db_task.status = BuildTaskStatus.STARTED
        await db.commit()
    return db_task


def add_build_task_dependencies(db: Session, task: models.BuildTask,
                                last_task: models.BuildTask):
    task.dependencies.append(last_task)


async def update_failed_build_items(db: Session, build_id: int):
    query = select(models.BuildTask).where(
        sqlalchemy.and_(
            models.BuildTask.build_id == build_id,
            models.BuildTask.status == BuildTaskStatus.FAILED)
    ).order_by(models.BuildTask.index, models.BuildTask.id)
    async with db.begin():
        last_task = None
        failed_tasks = await db.execute(query)
        for task in failed_tasks.scalars():
            task.status = BuildTaskStatus.IDLE
            if last_task is not None:
                await db.run_sync(add_build_task_dependencies, task, last_task)
            last_task = task
        await db.commit()


async def remove_build_job(db: Session, build_id: int):
    query_bj = select(models.Build).where(
        models.Build.id == build_id).options(
        selectinload(models.Build.tasks).selectinload(
            models.BuildTask.artifacts),
        selectinload(models.Build.repos),
        selectinload(models.Build.tasks).selectinload(
            models.BuildTask.test_tasks).selectinload(
            models.TestTask.artifacts)
    )
    repos = []
    repo_ids = []
    build_task_ids = []
    build_task_artifact_ids = []
    test_task_ids = []
    test_task_artifact_ids = []
    async with db.begin():
        build = await db.execute(query_bj)
        build = build.scalars().first()
        if not build:
            return
        for bt in build.tasks:
            build_task_ids.append(bt.id)
            for build_artifact in bt.artifacts:
                build_task_artifact_ids.append(build_artifact.id)
            for tt in bt.test_tasks:
                test_task_ids.append(tt.id)
                repo_ids.append(tt.repository_id)
                for test_artifact in tt.artifacts:
                    test_task_artifact_ids.append(test_artifact.id)
        for br in build.repos:
            repos.append(br.pulp_href)
            repo_ids.append(br.id)
        pulp_client = PulpClient(
            settings.pulp_host,
            settings.pulp_user,
            settings.pulp_password
        )
        # FIXME
        # it seems we cannot just delete any files because
        # https://docs.pulpproject.org/pulpcore/restapi.html#tag/Content:-Files
        # does not content delete option, but artifact does:
        # https://docs.pulpproject.org/pulpcore/restapi.html#operation/
        # artifacts_delete
        # "Remove Artifact only if it is not associated with any Content."
        # for artifact in artifacts:
            # await pulp_client.remove_artifact(artifact)
        for repo in repos:
            try:
                await pulp_client.remove_artifact(repo, need_wait_sync=True)
            except Exception as err:
                logging.exception("Cannot delete repo from pulp: %s", err)
        await db.execute(
            delete(models.BuildRepo).where(models.BuildRepo.c.build_id == build_id)
        )
        await db.execute(delete(models.BinaryRpm).where(
            models.BinaryRpm.build_id == build_id))
        await db.execute(delete(models.SourceRpm).where(
            models.SourceRpm.build_id == build_id))
        await db.execute(
            delete(models.BuildTaskArtifact).where(
                models.BuildTaskArtifact.id.in_(build_task_artifact_ids))
        )
        await db.execute(
            delete(models.TestTaskArtifact).where(
                models.TestTaskArtifact.id.in_(test_task_artifact_ids))
        )
        await db.execute(
            delete(models.TestTask).where(
                models.TestTask.id.in_(test_task_ids))
        )
        await db.execute(
            delete(models.BuildTask).where(
                models.BuildTask.id.in_(build_task_ids))
        )
        await db.execute(
            delete(models.Repository).where(
                models.Repository.id.in_(repo_ids))
        )
        await db.execute(
            delete(models.BuildTask).where(models.BuildTask.build_id == build_id)
        )
        await db.execute(
            delete(models.Build).where(models.Build.id == build_id))
        await db.commit()



async def ping_tasks(
            db: Session,
            task_list: typing.List[int]
        ):
    query = models.BuildTask.id.in_(task_list)
    now = datetime.datetime.now()
    async with db.begin():
        await db.execute(update(models.BuildTask).where(query).values(ts=now))
        await db.commit()


async def build_done(
            db: Session,
            request: build_node_schema.BuildDone
        ):
    async with db.begin():
        query = models.BuildTask.id == request.task_id
        build_task = await db.execute(
            select(models.BuildTask).where(query).options(
                selectinload(models.BuildTask.platform),
                selectinload(models.BuildTask.build).selectinload(
                    models.Build.repos
                ),
                selectinload(models.BuildTask.rpm_module)
            ).with_for_update()
        )
        build_task = build_task.scalars().first()
        if BuildTaskStatus.is_finished(build_task.status):
            raise BuildError(f'Build task {build_task.id} already completed')
        status = BuildTaskStatus.COMPLETED
        if request.status == 'failed':
            status = BuildTaskStatus.FAILED
        elif request.status == 'excluded':
            status = BuildTaskStatus.EXCLUDED
        build_task.status = status
        remove_query = (
            models.BuildTaskDependency.c.build_task_dependency == request.task_id
        )
        await db.execute(
            delete(models.BuildTaskDependency).where(remove_query)
        )
        pulp_client = PulpClient(
            settings.pulp_host,
            settings.pulp_user,
            settings.pulp_password
        )
        build_module = None
        module_repo = None
        if build_task.rpm_module:
            module_repo = next(
                build_repo for build_repo in build_task.build.repos
                if build_repo.arch == build_task.arch
                and not build_repo.debug
                and build_repo.type == 'rpm'
            )
            repo_modules_yaml = await pulp_client.get_repo_modules_yaml(
                module_repo.url, build_task.rpm_module.sha256)
            build_module = ModuleWrapper.from_template(repo_modules_yaml)
        artifacts = []
        for artifact in request.artifacts:
            href = None
            arch = build_task.arch
            if artifact.type == 'rpm' and artifact.arch == 'src':
                arch = artifact.arch
            repos = list(
                build_repo for build_repo in build_task.build.repos
                if build_repo.arch == arch
                and build_repo.type == artifact.type
                and build_repo.debug == artifact.is_debuginfo
            )
            if artifact.type == 'rpm':
                repo = repos[0]
                href = await pulp_client.create_rpm_package(
                    artifact.name, artifact.href, repo.pulp_href)
                if build_module:
                    build_module.add_rpm_artifact(artifact.name)
            elif artifact.type == 'build_log':
                repo = next(
                    repo for repo in repos
                    if repo.name.endswith(str(request.task_id))
                )
                href = await pulp_client.create_file(
                    artifact.name, artifact.href, repo.pulp_href)
            artifacts.append(
                models.BuildTaskArtifact(
                    build_task_id=build_task.id,
                    name=artifact.name,
                    type=artifact.type,
                    href=href
                )
            )
        if build_module:
            module_pulp_href, sha256 = await pulp_client.create_module(
                build_module.render())
            await pulp_client.modify_repository(
                module_repo.pulp_href,
                add=[module_pulp_href],
                remove=[build_task.rpm_module.pulp_href]
            )
            build_task.rpm_module.sha256 = sha256
            build_task.rpm_module.pulp_href = module_pulp_href
        db.add_all(artifacts)
        db.add(build_task)
        await db.commit()

    multilib_conditions = (
        build_task.arch == 'x86_64',
        status == BuildTaskStatus.COMPLETED,
        bool(settings.beholder_host),
        bool(settings.beholder_token),
    )
    if all(multilib_conditions):
        src_rpm = next(
            artifact.name for artifact in request.artifacts
            if artifact.arch == 'src' and artifact.type == 'rpm'
        )
        multilib_pkgs = await get_multilib_packages(db, build_task, src_rpm)
        if multilib_pkgs:
            await add_multilib_packages(db, build_task, multilib_pkgs)

    await save_noarch_packages(db, build_task)

    async with db.begin():
        rpms_result = await db.execute(select(models.BuildTaskArtifact).where(
            models.BuildTaskArtifact.build_task_id == build_task.id,
            models.BuildTaskArtifact.type == 'rpm'))
        srpm = None
        binary_rpms = []
        for rpm in rpms_result.scalars().all():
            if rpm.name.endswith('.src.rpm'):
                srpm = models.SourceRpm()
                srpm.artifact = rpm
                srpm.build = build_task.build
            else:
                binary_rpm = models.BinaryRpm()
                binary_rpm.artifact = rpm
                binary_rpm.build = build_task.build
                binary_rpms.append(binary_rpm)
        if srpm:
            db.add(srpm)
        await db.commit()
    await db.refresh(srpm)
    for binary_rpm in binary_rpms:
        binary_rpm.source_rpm = srpm

    db.add_all(binary_rpms)
    await db.commit()


async def create_test_tasks(db: Session, build_task_id: int):
    pulp_client = PulpClient(
        settings.pulp_host,
        settings.pulp_user,
        settings.pulp_password
    )
    async with db.begin():
        build_task_query = await db.execute(
            select(models.BuildTask).where(
                models.BuildTask.id == build_task_id)
            .options(selectinload(models.BuildTask.artifacts))
        )
        build_task = build_task_query.scalars().first()

        latest_revision_query = select(
            func.max(models.TestTask.revision)).filter(
            models.TestTask.build_task_id == build_task_id)
        result = await db.execute(latest_revision_query)
        latest_revision = result.scalars().first()
        if latest_revision:
            new_revision = latest_revision + 1
        else:
            new_revision = 1

    # Create logs repository
    repo_name = f'test_logs-btid-{build_task.id}-tr-{new_revision}'
    repo_url, repo_href = await pulp_client.create_log_repo(
        repo_name, distro_path_start='test_logs')

    repository = models.Repository(
        name=repo_name, url=repo_url, arch=build_task.arch,
        pulp_href=repo_href, type='test_log', debug=False
    )
    async with db.begin():
        db.add(repository)
        await db.commit()

    async with db.begin():
        r_query = select(models.Repository).where(
            models.Repository.name == repo_name)
        results = await db.execute(r_query)
        repository = results.scalars().first()

    test_tasks = []
    for artifact in build_task.artifacts:
        if artifact.type != 'rpm':
            continue
        artifact_info = await pulp_client.get_rpm_package(
            artifact.href,
            include_fields=['name', 'version', 'release', 'arch']
        )
        task = models.TestTask(build_task_id=build_task_id,
                               package_name=artifact_info['name'],
                               package_version=artifact_info['version'],
                               env_arch=build_task.arch,
                               status=TestTaskStatus.CREATED,
                               revision=new_revision,
                               repository_id=repository.id)
        if artifact_info.get('release'):
            task.package_release = artifact_info['release']
        test_tasks.append(task)
    async with db.begin():
        db.add_all(test_tasks)
        await db.commit()


async def restart_build_tests(db: Session, build_id: int):
    async with db.begin():
        build_task_ids = await db.execute(
            select(models.BuildTask.id).where(
                models.BuildTask.build_id == build_id))
    for build_task_id in build_task_ids:
        await create_test_tasks(db, build_task_id[0])


async def complete_test_task(db: Session, task_id: int,
                             test_result: test_schema.TestTaskResult):
    pulp_client = PulpClient(
        settings.pulp_host,
        settings.pulp_user,
        settings.pulp_password
    )
    async with db.begin():
        tasks = await db.execute(select(models.TestTask).where(
            models.TestTask.id == task_id).options(
            selectinload(models.TestTask.repository)).with_for_update())
        task = tasks.scalars().first()
        status = TestTaskStatus.COMPLETED
        for key, item in test_result.result.items():
            if key == 'tests':
                for test_item in item.values():
                    if not test_item.get('success', False):
                        status = TestTaskStatus.FAILED
                        break
            # Skip logs from processing
            elif key == 'logs':
                continue
            elif not item.get('success', False):
                status = TestTaskStatus.FAILED
                break
        task.status = status
        task.alts_response = test_result.dict()
        logs = []
        for log in test_result.result.get('logs', []):
            if task.repository:
                href = await pulp_client.create_file(
                    log['name'], log['href'], task.repository.pulp_href)
            else:
                href = log['href']
            log_record = models.TestTaskArtifact(
                name=log['name'], href=href, test_task_id=task.id)
            logs.append(log_record)

        db.add(task)
        db.add_all(logs)
        await db.commit()


async def get_test_tasks_by_build_task(
        db: Session, build_task_id: int, latest: bool = True,
        revision: int = None):
    async with db.begin():
        query = select(models.TestTask).where(
            models.TestTask.build_task_id == build_task_id)
        # If latest=False, but revision is not set, should return
        # latest results anyway
        if (not latest and not revision) or latest:
            subquery = select(func.max(models.TestTask.revision)).filter(
                models.TestTask.build_task_id == build_task_id).scalar_subquery()
            query = query.filter(models.TestTask.revision == subquery)
        elif revision:
            query = query.filter(models.TestTask.revision == revision)
        result = await db.execute(query)
        return result.scalars().all()


async def github_login(
            db: Session,
            user: user_schema.LoginGithub
        ) -> models.User:
    async with db.begin():
        github_user_token = await get_user_github_token(
            user.code,
            settings.github_client,
            settings.github_client_secret
        )
        github_info = await get_github_user_info(github_user_token)
        if not any(item for item in github_info['organizations']
                   if item['login'] == 'AlmaLinux'):
            return
        new_user = models.User(
            username=github_info['login'],
            email=github_info['email']
        )
        query = models.User.username == new_user.username
        db_user = await db.execute(select(models.User).where(
            query).with_for_update())
        db_user = db_user.scalars().first()
        if not db_user:
            db.add(new_user)
            db_user = new_user
            await db.flush()
        db_user.github_token = github_user_token
        db_user.jwt_token = generate_JWT_token(
            {'user_id': db_user.id},
            settings.jwt_secret,
            settings.jwt_algorithm
        )
        await db.commit()
    await db.refresh(db_user)
    return db_user


async def get_user(
            db: Session,
            user_id: typing.Optional[int] = None,
            user_name: typing.Optional[str] = None,
            user_email: typing.Optional[str] = None
        ) -> models.User:
    query = models.User.id == user_id
    if user_name is not None:
        query = models.User.name == user_name
    elif user_email is not None:
        query = models.User.email == user_email
    db_user = await db.execute(select(models.User).where(query))
    return db_user.scalars().first()


async def get_releases(db: Session) -> typing.List[models.Release]:
    release_result = await db.execute(select(models.Release).options(
        selectinload(models.Release.created_by)))
    return release_result.scalars().all()


async def create_new_release(
            db: Session, user_id: int, payload: release_schema.ReleaseCreate
        ) -> models.Release:
    async with db.begin():
        user_q = select(models.User).where(models.User.id == user_id)
        user_result = await db.execute(user_q)
        platform_result = await db.execute(select(models.Platform).where(
            models.Platform.id.in_(
                (payload.platform_id, payload.reference_platform_id))))
        platforms = platform_result.scalars().all()
        base_platform = [item for item in platforms
                         if item.id == payload.platform_id][0]
        reference_platform = [item for item in platforms
                              if item.id == payload.reference_platform_id][0]

        user = user_result.scalars().first()
        new_release = models.Release()
        new_release.build_ids = payload.builds
        new_release.platform = base_platform
        new_release.plan = await get_release_plan(
            db, payload.builds, base_platform.name,
            base_platform.distr_version, reference_platform.name,
            reference_platform.distr_version
        )
        new_release.created_by = user
        db.add(new_release)
        await db.commit()

    await db.refresh(new_release)
    release_res = await db.execute(select(models.Release).where(
        models.Release.id == new_release.id).options(
        selectinload(models.Release.created_by),
        selectinload(models.Release.platform)
    ))
    return release_res.scalars().first()


async def update_release(
        db: Session, release_id: int,
        payload: release_schema.ReleaseUpdate
) -> models.Release:
    async with db.begin():
        release_result = await db.execute(select(models.Release).where(
            models.Release.id == release_id).with_for_update())
        release = release_result.scalars().first()
        if not release:
            raise DataNotFoundError(f'Release with ID {release_id} not found')
        if payload.plan:
            release.plan = payload.plan
        if payload.builds and payload.builds != release.build_ids:
            release.build_ids = payload.builds
            platform_result = await db.execute(select(models.Platform).where(
                models.Platform.id.in_(
                    (release.platform_id, release.reference_platform_id))))
            platforms = platform_result.scalars().all()
            base_platform = [item for item in platforms
                             if item.id == release.platform_id][0]
            reference_platform = [
                item for item in platforms
                if item.id == release.reference_platform_id][0]
            release.plan = await get_release_plan(
                db, payload.builds, base_platform.name,
                base_platform.distr_version, reference_platform.name,
                reference_platform.distr_version)
        db.add(release)
        await db.commit()
    await db.refresh(release)
    release_res = await db.execute(select(models.Release).where(
        models.Release.id == release.id).options(
        selectinload(models.Release.created_by),
        selectinload(models.Release.platform)
    ))
    return release_res.scalars().first()


async def commit_release(db: Session, release_id: int) -> (models.Release, str):
    async with db.begin():
        release_result = await db.execute(
            select(models.Release).where(
                models.Release.id == release_id).with_for_update()
        )
        release = release_result.scalars().first()
        if not release:
            raise DataNotFoundError(f'Release with ID {release_id} not found')
        builds_q = select(models.Build).where(
            models.Build.id.in_(release.build_ids))
        builds_result = await db.execute(builds_q)
        for build in builds_result.scalars().all():
            build.release = release
            db.add(build)
        release.status = ReleaseStatus.IN_PROGRESS
        db.add(release)
        await db.commit()
    try:
        await execute_release_plan(release_id, db)
    except (EmptyReleasePlan, MissingRepository) as e:
        message = f'Cannot commit release: {str(e)}'
        release.status = ReleaseStatus.FAILED
    else:
        message = 'Successfully committed release'
        release.status = ReleaseStatus.COMPLETED
    db.add(release)
    await db.commit()
    await db.refresh(release)
    release_res = await db.execute(select(models.Release).where(
        models.Release.id == release.id).options(
        selectinload(models.Release.created_by),
        selectinload(models.Release.platform)
    ))
    return release_res.scalars().first(), message


async def get_repositories(db: Session, repository_id: int = None
                           ) -> typing.List[models.Repository]:
    repo_q = select(models.Repository)
    if repository_id:
        repo_q = repo_q.where(models.Repository.id == repository_id)
    result = await db.execute(repo_q)
    return result.scalars().all()


async def create_repositories(
        db: Session,
        payload: typing.List[repository_schema.RepositoryCreate]
) -> typing.List[models.Repository]:
    # We need to update existing repositories instead of trying to create
    # new ones if they have the same parameters
    query_list = [
        sqlalchemy.and_(
            models.Repository.name == item.name,
            models.Repository.arch == item.arch,
            models.Repository.type == item.type
        )
        for item in payload
    ]
    query = sqlalchemy.or_(*query_list).with_for_update()
    repos_mapping = {}
    async with db.begin():
        repos_result = await db.execute(query)
        for repo in repos_result.scalars().all():
            repo_key = f'{repo.name}-{repo.arch}-{repo.debug}'
            repos_mapping[repo_key] = repo

        for repo_item in payload:
            repo_item_dict = repo_item.dict()
            repo_key = f'{repo_item.name}-{repo_item.arch}-{repo_item.debug}'
            if repo_key not in repos_mapping:
                repos_mapping[repo_key] = models.Repository(**repo_item_dict)
            else:
                repo = repos_mapping[repo_key]
                for field, value in repo_item_dict.items():
                    setattr(repo, field, value)

        db.add_all(repos_mapping.values())
        await db.commit()

    for repo in repos_mapping.values():
        await db.refresh(repo)

    return list(repos_mapping.values())


async def create_repository(
        db: Session, payload: repository_schema.RepositoryCreate,
) -> models.Repository:
    query = select(models.Repository).where(
        models.Repository.name == payload.name,
        models.Repository.arch == payload.arch,
        models.Repository.type == payload.type,
        models.Repository.debug == payload.debug,
    )
    async with db.begin():
        result = await db.execute(query)
        if result.scalars().first():
            raise ValueError('Repository already exists')

        repository = models.Repository(**payload.dict())
        db.add(repository)
        await db.commit()
    await db.refresh(repository)
    return repository


async def search_repository(
        db: Session, payload: repository_schema.RepositorySearch
) -> models.Repository:
    query = select(models.Repository)
    for key, value in payload.dict().items():
        if key == 'name':
            query = query.where(models.Repository.name == value)
        elif key == 'arch':
            query = query.where(models.Repository.arch == value)
        elif key == 'type':
            query = query.where(models.Repository.type == value)
        elif key == 'debug':
            query = query.where(models.Repository.debug == value)
    async with db.begin():
        result = await db.execute(query)
        return result.scalars().first()


async def update_repository(
        db: Session, repository_id: int,
        payload: repository_schema.RepositoryUpdate
) -> models.Repository:
    async with db.begin():
        repository = await db.execute(select(
            models.Repository).get(repository_id))
        for field, value in payload.dict():
            setattr(repository, field, value)
        db.add(repository)
        await db.commit()
    await db.refresh(repository)
    return repository


async def delete_repository(db: Session, repository_id: int):
    async with db.begin():
        await db.execute(delete(models.Repository).where(
            models.Repository.id == repository_id))
        await db.commit()


async def add_to_platform(db: Session, platform_id: int,
                          repository_ids: typing.List[int]) -> models.Platform:
    platform_result = await db.execute(select(models.Platform).where(
        models.Platform.id == platform_id).options(
        selectinload(models.Platform.repos)).with_for_update())
    platform = platform_result.scalars().first()
    if not platform:
        raise ValueError(f'Platform with id {platform_id} is missing')
    repositories_result = await db.execute(select(models.Repository).where(
        models.Repository.id.in_(repository_ids)))
    repositories = repositories_result.scalars().all()

    new_repos_list = list(set(repositories + platform.repos))

    platform.repos = new_repos_list
    db.add(platform)
    db.add_all(new_repos_list)
    await db.commit()

    platform_result = await db.execute(select(models.Platform).where(
        models.Platform.id == platform_id).options(
        selectinload(models.Platform.repos)
    ))
    return platform_result.scalars().first()


async def remove_from_platform(
        db: Session, platform_id: int,
        repository_ids: typing.List[int]
) -> models.Platform:
    await db.execute(delete(models.PlatformRepo).where(
        models.PlatformRepo.c.platform_id == platform_id,
        models.PlatformRepo.c.repository_id.in_(repository_ids)
    ))
    await db.commit()

    platform_result = await db.execute(select(models.Platform).where(
        models.Platform.id == platform_id).options(
        selectinload(models.Platform.repos)
    ))
    return platform_result.scalars().first()


async def create_repository_remote(
        db: Session, payload: remote_schema.RemoteCreate
) -> models.RepositoryRemote:
    query = select(models.RepositoryRemote).where(
        models.RepositoryRemote.name == payload.name,
        models.RepositoryRemote.arch == payload.arch,
        models.RepositoryRemote.url == payload.url
    )
    pulp_client = PulpClient(
        settings.pulp_host,
        settings.pulp_user,
        settings.pulp_password
    )
    result = await db.execute(query)
    remote = result.scalars().first()
    if remote:
        return remote
    pulp_remote = await pulp_client.get_rpm_remote(payload.name)
    if pulp_remote:
        remote_href = pulp_remote['pulp_href']
    else:
        remote_href = await pulp_client.create_rpm_remote(
            payload.name, payload.url, remote_policy=payload.policy)
    remote = models.RepositoryRemote(
        name=payload.name,
        arch=payload.arch,
        url=payload.url,
        pulp_href=remote_href,
    )
    db.add(remote)
    await db.commit()
    await db.refresh(remote)
    return remote


async def update_repository_remote(
        db: Session, remote_id: int,
        payload: remote_schema.RemoteUpdate
) -> models.RepositoryRemote:
    async with db.begin():
        remote = select(models.RepositoryRemote).get(remote_id)
        for key, value in payload.dict().items():
            setattr(remote, key, value)
        db.add(remote)
        await db.commit()
    await db.refresh(remote)
    return remote


async def sync_repo_from_remote(db: Session, repository_id: int,
                                payload: repository_schema.RepositorySync,
                                wait_for_result: bool = False):
    async with db.begin():
        repository = select(models.Repository).get(repository_id)
        remote = select(models.RepositoryRemote).get(payload.remote_id)

    pulp_client = PulpClient(
        settings.pulp_host,
        settings.pulp_user,
        settings.pulp_password
    )
    return await pulp_client.sync_rpm_repo_from_remote(
        repository.pulp_href, remote.pulp_href,
        sync_policy=payload.sync_policy,
        wait_for_result=wait_for_result
    )<|MERGE_RESOLUTION|>--- conflicted
+++ resolved
@@ -26,9 +26,7 @@
     repository_schema,
 )
 from alws.utils.distro_utils import create_empty_repo
-<<<<<<< HEAD
 from alws.utils.modularity import ModuleWrapper
-=======
 from alws.utils.github import get_user_github_token, get_github_user_info
 from alws.utils.jwt_utils import generate_JWT_token
 from alws.utils.multilib import (
@@ -37,7 +35,6 @@
 )
 from alws.utils.noarch import save_noarch_packages
 from alws.utils.pulp_client import PulpClient
->>>>>>> 263a65ac
 
 
 __all__ = [
